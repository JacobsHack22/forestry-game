--- conflicted
+++ resolved
@@ -1,14 +1,7 @@
-<<<<<<< HEAD
-use std::{cmp::max, env};
-
-use bevy::prelude::*;
-use rand::{rngs::StdRng, seq::SliceRandom, Rng, RngCore, SeedableRng};
-=======
 use std::f32::consts::PI;
 
 use bevy::prelude::*;
 use rand::{rngs::StdRng, seq::SliceRandom, Rng, SeedableRng};
->>>>>>> 4175289f
 
 use crate::data::TreeInfo;
 
@@ -58,7 +51,7 @@
             occupancy_radius_coef: 2.0,
             resource_coef: 0.5,
             full_light_exposure: 4.0,
-            base_branch_width: 1e-7,
+            base_branch_width: 0.05,
             shadow_volume_angle: PI / 4.0,
             shadow_adjustment_coef: 1.0,
             shadow_adjustment_base: 2.0,
@@ -114,13 +107,8 @@
 pub struct MetamerNode {
     pub global_position: Vec3,
     pub width: f32,
-<<<<<<< HEAD
-    pub main_bud: Box<Bud>,
-    pub axillary_bud: Box<Bud>,
-=======
     pub main_bud: Bud,
     pub axillary_bud: Bud,
->>>>>>> 4175289f
 }
 
 impl MetamerNode {
@@ -252,11 +240,7 @@
 }
 
 pub fn find_candidates_for_environment_point(
-<<<<<<< HEAD
-    node: &Box<MetamerNode>,
-=======
     node: &MetamerNode,
->>>>>>> 4175289f
     associated_bud_candidates: &mut Vec<BudId>,
     current_minimal_distance: &mut f32,
     environment_point: &Vec3,
@@ -284,8 +268,6 @@
                         associated_bud_candidates.push(bud.id);
                     }
                 }
-<<<<<<< HEAD
-=======
             }
             BudFate::Shoot => find_candidates_for_environment_point(
                 bud.branch_node
@@ -315,19 +297,7 @@
             BudFate::Shoot => {
                 bud_info[bud.id.0].optimal_growth_direction = bud.direction;
                 set_default_optimal_growth_direction(bud_info, bud.branch_node.as_ref().unwrap());
->>>>>>> 4175289f
-            }
-            BudFate::Shoot => find_candidates_for_environment_point(
-                bud.branch_node
-                    .as_ref()
-                    .expect("Shoot should have branch node"),
-                associated_bud_candidates,
-                current_minimal_distance,
-                environment_point,
-                perception_angle,
-                perception_distance_coef,
-                node.distance_to(&bud.branch_node.as_ref().unwrap().global_position),
-            ),
+            }
             _ => (),
         }
     }
@@ -336,13 +306,6 @@
 pub fn calculate_optimal_growth_direction(
     bud_info: &mut Vec<BudLocalEnvironment>,
     environment: &Environment,
-<<<<<<< HEAD
-    root: &Box<MetamerNode>,
-    rng: &mut StdRng,
-    perception_angle: f32,
-    perception_distance_coef: f32,
-) {
-=======
     root: &MetamerNode,
     rng: &mut StdRng,
     perception_angle: f32,
@@ -350,7 +313,6 @@
     trunk_length: f32,
 ) {
     set_default_optimal_growth_direction(bud_info, root);
->>>>>>> 4175289f
     let mut associated_sets: Vec<Vec<Vec3>> = vec![vec![]; environment.get_number_of_buds()];
 
     for environment_point in &environment.points {
@@ -363,11 +325,7 @@
             environment_point,
             perception_angle,
             perception_distance_coef,
-<<<<<<< HEAD
-            0.0,
-=======
             trunk_length,
->>>>>>> 4175289f
         );
 
         let associated_bud = associated_bud_candidates.choose(rng);
@@ -390,13 +348,8 @@
 
 pub fn calculate_shadow_exposure_for_one_node(
     bud_info: &mut Vec<BudLocalEnvironment>,
-<<<<<<< HEAD
-    exposure_node: &Box<MetamerNode>,
-    node: &Box<MetamerNode>,
-=======
     exposure_node: &MetamerNode,
     node: &MetamerNode,
->>>>>>> 4175289f
     shadow_volume_angle: f32,
     shadow_adjustment_coef: f32,
     shadow_adjustment_base: f32,
@@ -406,14 +359,8 @@
             .angle_between(node.global_position.clone() - exposure_node.global_position.clone());
         match bud.fate {
             BudFate::Dormant => {
-<<<<<<< HEAD
-                if (Vec3::new(0.0, 0.0, -1.0).angle_between(
-                    node.global_position.clone() - exposure_node.global_position.clone(),
-                ) <= shadow_volume_angle)
-=======
                 if node.global_position.clone() == exposure_node.global_position.clone()
                     || angle_between <= shadow_volume_angle
->>>>>>> 4175289f
                 {
                     let bud_id = bud.id.0;
                     bud_info[bud_id].light_exposure -= shadow_adjustment_coef
@@ -425,14 +372,8 @@
                 }
             }
             BudFate::Shoot => {
-<<<<<<< HEAD
-                if (Vec3::new(0.0, 0.0, -1.0).angle_between(
-                    node.global_position.clone() - exposure_node.global_position.clone(),
-                ) <= shadow_volume_angle)
-=======
                 if node.global_position.clone() == exposure_node.global_position.clone()
                     || angle_between <= shadow_volume_angle
->>>>>>> 4175289f
                 {
                     let bud_id = bud.id.0;
                     bud_info[bud_id].light_exposure -= shadow_adjustment_coef
@@ -441,19 +382,6 @@
                     if bud_info[bud_id].light_exposure < 0.0 {
                         bud_info[bud_id].light_exposure = 0.0;
                     }
-<<<<<<< HEAD
-                    calculate_shadow_exposure_for_one_node(
-                        bud_info,
-                        exposure_node,
-                        bud.branch_node
-                            .as_ref()
-                            .expect("Shoot should have branch node"),
-                        shadow_volume_angle,
-                        shadow_adjustment_coef,
-                        shadow_adjustment_base,
-                    );
-=======
->>>>>>> 4175289f
                 }
                 calculate_shadow_exposure_for_one_node(
                     bud_info,
@@ -473,13 +401,8 @@
 
 pub fn calculate_shadow_exposure(
     bud_info: &mut Vec<BudLocalEnvironment>,
-<<<<<<< HEAD
-    node: &Box<MetamerNode>,
-    root: &Box<MetamerNode>,
-=======
     node: &MetamerNode,
     root: &MetamerNode,
->>>>>>> 4175289f
     shadow_volume_angle: f32,
     shadow_adjustment_coef: f32,
     shadow_adjustment_base: f32,
@@ -505,43 +428,6 @@
                     shadow_adjustment_coef,
                     shadow_adjustment_base,
                 );
-<<<<<<< HEAD
-            }
-            _ => (),
-        }
-    }
-}
-
-pub fn calculate_light_exposure(
-    bud_info: &mut Vec<BudLocalEnvironment>,
-    root: &Box<MetamerNode>,
-    full_light_exposure: f32,
-    shadow_volume_angle: f32,
-    shadow_adjustment_coef: f32,
-    shadow_adjustment_base: f32,
-) {
-    for bud in bud_info.iter_mut() {
-        bud.light_exposure = full_light_exposure + shadow_adjustment_coef;
-    }
-    calculate_shadow_exposure(
-        bud_info,
-        root,
-        root,
-        shadow_volume_angle,
-        shadow_adjustment_coef,
-        shadow_adjustment_base,
-    )
-}
-
-pub fn calculate_resource_for_each_bud(
-    bud_info: &mut Vec<BudLocalEnvironment>,
-    node: &Box<MetamerNode>,
-    resource: f32,
-    apical_dominance: f32,
-) {
-    let denominator = apical_dominance * bud_info[node.main_bud.id.0].light_exposure
-        + (1.0 - apical_dominance) * bud_info[node.axillary_bud.id.0].light_exposure;
-=======
             }
             _ => (),
         }
@@ -618,7 +504,6 @@
     );
     push_light_to_the_root(bud_info, &root.main_bud);
 }
->>>>>>> 4175289f
 
 pub fn calculate_resource_for_each_bud(
     bud_info: &mut Vec<BudLocalEnvironment>,
@@ -679,11 +564,7 @@
 
 pub fn calculate_resources(
     bud_info: &mut Vec<BudLocalEnvironment>,
-<<<<<<< HEAD
-    root: &Box<MetamerNode>,
-=======
     root: &MetamerNode,
->>>>>>> 4175289f
     resource_coef: f32,
     bud_light_sensitivity: f32,
     apical_dominance: f32,
@@ -699,11 +580,7 @@
 pub fn calculate_local_environment(
     bud_info: &mut Vec<BudLocalEnvironment>,
     environment: &Environment,
-<<<<<<< HEAD
-    root: &Box<MetamerNode>,
-=======
     root: &MetamerNode,
->>>>>>> 4175289f
     rng: &mut StdRng,
     perception_angle: f32,
     perception_distance_coef: f32,
@@ -714,10 +591,7 @@
     resource_coef: f32,
     bud_light_sensitivity: f32,
     apical_dominance: f32,
-<<<<<<< HEAD
-=======
     trunk_length: f32,
->>>>>>> 4175289f
 ) {
     calculate_optimal_growth_direction(
         bud_info,
@@ -726,10 +600,7 @@
         rng,
         perception_angle,
         perception_distance_coef,
-<<<<<<< HEAD
-=======
         trunk_length,
->>>>>>> 4175289f
     );
     calculate_light_exposure(
         bud_info,
@@ -746,8 +617,6 @@
         bud_light_sensitivity,
         apical_dominance,
     );
-<<<<<<< HEAD
-=======
 }
 
 pub fn get_highest_tree_vigor(bud_info: &Vec<BudLocalEnvironment>, root: &MetamerNode) -> f32 {
@@ -1017,6 +886,9 @@
             _ => (),
         }
     }
+    if child_width_square_sum == 0.0 {
+        child_width_square_sum = base_branch_width.powi(2);
+    }
     node.width = child_width_square_sum.sqrt();
 }
 
@@ -1033,7 +905,6 @@
             _ => (),
         }
     }
->>>>>>> 4175289f
 }
 
 pub fn generate(tree_info: TreeInfo) -> TreeStructure {
@@ -1060,13 +931,8 @@
             id: environment.get_next_bud_id(),
             branch_node: None,
             fate: BudFate::Dead,
-<<<<<<< HEAD
-        }),
-    });
-=======
         },
     };
->>>>>>> 4175289f
 
     for _ in 0..args.iterations_count {
         let mut bud_info: Vec<BudLocalEnvironment> =
@@ -1087,14 +953,6 @@
             args.resource_coef,
             args.bud_light_sensitivity,
             args.apical_dominance,
-<<<<<<< HEAD
-        );
-    }
-
-    TreeStructure {
-        root: TreeNode::from(root),
-    }
-=======
             args.trunk_length,
         );
 
@@ -1122,5 +980,4 @@
         root: TreeNode::from(root),
     };
     return tree;
->>>>>>> 4175289f
 }