use crate::data::{CurrentTree, TreeInfo};
use bevy::app::{App, Plugin};
use bevy::prelude::*;
use bevy_prototype_debug_lines::*;

mod gen;
mod mesh;
mod post;

pub struct TreePlugin;

impl Plugin for TreePlugin {
    fn build(&self, app: &mut App) {
        app.insert_resource(TreePluginData::default())
            .add_plugin(DebugLinesPlugin::default())
            .add_startup_system(setup_tree)
            .add_system(update_tree_structure)
            .add_system(draw_trees);
    }
}

#[derive(Component)]
struct Tree;

#[derive(Default, Resource)]
struct TreePluginData {
    tree_structure: gen::TreeStructure,
    mesh: Handle<Mesh>,
    material: Handle<StandardMaterial>,
}

fn setup_tree(
    mut commands: Commands,
    mut materials: ResMut<Assets<StandardMaterial>>,
    mut data: ResMut<TreePluginData>,
) {
    data.material = materials.add(Color::WHITE.into());
    commands
        .spawn(SpatialBundle::default())
        .insert(data.material.clone())
        .insert(Tree);
}


fn update_tree_structure(
    mut data: ResMut<TreePluginData>,
    current_tree: Res<CurrentTree>,
    mut meshes: ResMut<Assets<Mesh>>,
    mut commands: Commands,
    tree_entities: Query<Entity, With<Tree>>,
    trees_info: Query<(&TreeInfo, ChangeTrackers<TreeInfo>)>,
) {
    let (current_tree_info, change_trackers) = trees_info.get(current_tree.0).unwrap();
    if change_trackers.is_changed() || current_tree.is_changed() {
<<<<<<< HEAD
        let tree_structure = gen::generate(current_tree_info.clone().into());
        data.tree_structure = post::subdivide(&tree_structure, 5);
        data.mesh = meshes.add(mesh::build(&data.tree_structure));

        for entity in tree_entities.iter() {
            commands.entity(entity).insert(data.mesh.clone());
        }
=======
        data.tree_structure = gen::generate(current_tree_info.clone());
>>>>>>> 182c553c
    }
}

fn draw_trees(
    data: ResMut<TreePluginData>,
    tree_transforms: Query<&Transform, With<Tree>>,
    mut lines: ResMut<DebugLines>,
) {
    for transform in tree_transforms.iter() {
        draw_tree(&data.tree_structure.root, *transform, &mut lines);
    }
}

fn draw_tree(node: &gen::TreeNode, transform: Transform, lines: &mut DebugLines) {
    let children = [node.main_branch.as_deref(), node.lateral_branch.as_deref()];
    for child in children.iter() {
        if let Some(child) = child {
            let current_pos = transform.transform_point(node.global_position);
            let child_pos = transform.transform_point(child.global_position);
            lines.line(current_pos, child_pos, 0.0);
            draw_tree(child, transform, lines);
        }
    }
}<|MERGE_RESOLUTION|>--- conflicted
+++ resolved
@@ -41,7 +41,6 @@
         .insert(Tree);
 }
 
-
 fn update_tree_structure(
     mut data: ResMut<TreePluginData>,
     current_tree: Res<CurrentTree>,
@@ -52,7 +51,6 @@
 ) {
     let (current_tree_info, change_trackers) = trees_info.get(current_tree.0).unwrap();
     if change_trackers.is_changed() || current_tree.is_changed() {
-<<<<<<< HEAD
         let tree_structure = gen::generate(current_tree_info.clone().into());
         data.tree_structure = post::subdivide(&tree_structure, 5);
         data.mesh = meshes.add(mesh::build(&data.tree_structure));
@@ -60,9 +58,6 @@
         for entity in tree_entities.iter() {
             commands.entity(entity).insert(data.mesh.clone());
         }
-=======
-        data.tree_structure = gen::generate(current_tree_info.clone());
->>>>>>> 182c553c
     }
 }
 
